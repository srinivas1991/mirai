--- conflicted
+++ resolved
@@ -356,7 +356,6 @@
 	_setAborter(() => stream.controller.abort())
 }
 
-<<<<<<< HEAD
 
 
 // ------------ MISTRAL ------------
@@ -394,25 +393,7 @@
 		})
 }
 
-// //  in future, can do tool_use streaming in anthropic, but it's pretty fast even without streaming...
-// const toolCallOfIndex: { [index: string]: { name: string, args: string } } = {}
-// stream.on('streamEvent', e => {
-// 	if (e.type === 'content_block_start') {
-// 		if (e.content_block.type !== 'tool_use') return
-// 		const index = e.index
-// 		if (!toolCallOfIndex[index]) toolCallOfIndex[index] = { name: '', args: '' }
-// 		toolCallOfIndex[index].name += e.content_block.name ?? ''
-// 		toolCallOfIndex[index].args += e.content_block.input ?? ''
-// 	}
-// 	else if (e.type === 'content_block_delta') {
-// 		if (e.delta.type !== 'input_json_delta') return
-// 		toolCallOfIndex[e.index].args += e.delta.partial_json
-// 	}
-// })
-
-
-=======
->>>>>>> 335ebe1e
+
 // ------------ OLLAMA ------------
 const newOllamaSDK = ({ endpoint }: { endpoint: string }) => {
 	// if endpoint is empty, normally ollama will send to 11434, but we want it to fail - the user should type it in

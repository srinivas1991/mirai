/*---------------------------------------------------------------------------------------------
 *  Copyright (c) Glass Devtools, Inc. All rights reserved.
 *  Void Editor additions licensed under the AGPL 3.0 License.
 *--------------------------------------------------------------------------------------------*/

import React, { ButtonHTMLAttributes, FormEvent, FormHTMLAttributes, Fragment, useCallback, useEffect, useRef, useState } from 'react';


import { useAccessor, useThreadsState } from '../util/services.js';
import { ChatMessage, CodeSelection, CodeStagingSelection, IThreadHistoryService } from '../../../threadHistoryService.js';

import { BlockCode, getLanguageFromFileName } from '../markdown/BlockCode.js';
import { ChatMarkdownRender } from '../markdown/ChatMarkdownRender.js';
import { URI } from '../../../../../../../base/common/uri.js';
import { EndOfLinePreference } from '../../../../../../../editor/common/model.js';
import { IDisposable } from '../../../../../../../base/common/lifecycle.js';
import { ErrorDisplay } from './ErrorDisplay.js';
import { OnError, ServiceSendLLMMessageParams } from '../../../../../../../platform/void/common/llmMessageTypes.js';
import { getCmdKey } from '../../../helpers/getCmdKey.js'
import { HistoryInputBox, InputBox } from '../../../../../../../base/browser/ui/inputbox/inputBox.js';
import { VoidCodeEditor, VoidInputBox } from '../util/inputs.js';
import { ModelDropdown } from '../void-settings-tsx/ModelDropdown.js';
import { chat_systemMessage, chat_prompt } from '../../../prompt/prompts.js';
import { ISidebarStateService } from '../../../sidebarStateService.js';
import { ILLMMessageService } from '../../../../../../../platform/void/common/llmMessageService.js';
import { IModelService } from '../../../../../../../editor/common/services/model.js';


const IconX = ({ size, className = '', ...props }: { size: number, className?: string } & React.SVGProps<SVGSVGElement>) => {
	return (
		<svg
			xmlns='http://www.w3.org/2000/svg'
			width={size}
			height={size}
			viewBox='0 0 24 24'
			fill='none'
			stroke='currentColor'
			className={className}
			{...props}
		>
			<path
				strokeLinecap='round'
				strokeLinejoin='round'
				d='M6 18 18 6M6 6l12 12'
			/>
		</svg>
	);
};


const IconArrowUp = ({ size, className = '' }: { size: number, className?: string }) => {
	return (
		<svg
			width={size}
			height={size}
			className={className}
			viewBox="0 0 32 32"
			fill="none"
			xmlns="http://www.w3.org/2000/svg"
		>
			<path
				fill="black"
				fillRule="evenodd"
				clipRule="evenodd"
				d="M15.1918 8.90615C15.6381 8.45983 16.3618 8.45983 16.8081 8.90615L21.9509 14.049C22.3972 14.4953 22.3972 15.2189 21.9509 15.6652C21.5046 16.1116 20.781 16.1116 20.3347 15.6652L17.1428 12.4734V22.2857C17.1428 22.9169 16.6311 23.4286 15.9999 23.4286C15.3688 23.4286 14.8571 22.9169 14.8571 22.2857V12.4734L11.6652 15.6652C11.2189 16.1116 10.4953 16.1116 10.049 15.6652C9.60265 15.2189 9.60265 14.4953 10.049 14.049L15.1918 8.90615Z"
			></path>
		</svg>

	);
};


const IconSquare = ({ size, className = '' }: { size: number, className?: string }) => {
	return (
		<svg
			className={className}
			stroke="black"
			fill="black"
			strokeWidth="0"
			viewBox="0 0 24 24"
			width={size}
			height={size}
			xmlns="http://www.w3.org/2000/svg"
		>
			<rect x="2" y="2" width="20" height="20" rx="4" ry="4" />
		</svg>
	);
};


export const IconWarning = ({ size, className = '' }: { size: number, className?: string }) => {
	return (
		<svg
			className={className}
			stroke="currentColor"
			fill="currentColor"
			strokeWidth="0"
			viewBox="0 0 16 16"
			width={size}
			height={size}
			xmlns="http://www.w3.org/2000/svg"
		>
			<path
				fillRule="evenodd"
				clipRule="evenodd"
				d="M7.56 1h.88l6.54 12.26-.44.74H1.44L1 13.26 7.56 1zM8 2.28L2.28 13H13.7L8 2.28zM8.625 12v-1h-1.25v1h1.25zm-1.25-2V6h1.25v4h-1.25z"
			/>
		</svg>
	);
};

type ButtonProps = ButtonHTMLAttributes<HTMLButtonElement>
const DEFAULT_BUTTON_SIZE = 20;
export const ButtonSubmit = ({ className, disabled, ...props }: ButtonProps & Required<Pick<ButtonProps, 'disabled'>>) => {

	return <button
<<<<<<< HEAD
		type='submit'
		className={`size-[20px] rounded-full shrink-0 grow-0 cursor-pointer
=======
		className={`rounded-full shrink-0 grow-0 cursor-pointer
>>>>>>> ee8b98ff
			${disabled ? 'bg-vscode-disabled-fg' : 'bg-white'}
			${className}
		`}
		{...props}
	>
		<IconArrowUp size={DEFAULT_BUTTON_SIZE} className="stroke-[2]" />
	</button>
}

export const ButtonStop = ({ className, ...props }: ButtonHTMLAttributes<HTMLButtonElement>) => {

	return <button
		className={`rounded-full bg-white shrink-0 grow-0 cursor-pointer flex items-center justify-center
			${className}
		`}
		type='button'
		{...props}
	>
		<IconSquare size={DEFAULT_BUTTON_SIZE} className="stroke-[2] p-[6px]" />
	</button>
}


const ScrollToBottomContainer = ({ children, className, style }: { children: React.ReactNode, className?: string, style?: React.CSSProperties }) => {
	const [isAtBottom, setIsAtBottom] = useState(true); // Start at bottom
	const divRef = useRef<HTMLDivElement>(null);

	const scrollToBottom = () => {
		if (divRef.current) {
			divRef.current.scrollTop = divRef.current.scrollHeight;
		}
	};

	const onScroll = () => {
		const div = divRef.current;
		if (!div) return;

		const isBottom = Math.abs(
			div.scrollHeight - div.clientHeight - div.scrollTop
		) < 4;

		setIsAtBottom(isBottom);
	};

	// When children change (new messages added)
	useEffect(() => {
		if (isAtBottom) {
			scrollToBottom();
		}
	}, [children, isAtBottom]); // Dependency on children to detect new messages

	// Initial scroll to bottom
	useEffect(() => {
		scrollToBottom();
	}, []);

	return (
		<div
			// options={{ vertical: ScrollbarVisibility.Auto, horizontal: ScrollbarVisibility.Auto }}
			ref={divRef}
			onScroll={onScroll}
			className={className}
			style={style}
		>
			{children}
		</div>
	);
};


// read files from VSCode
const VSReadFile = async (modelService: IModelService, uri: URI): Promise<string | null> => {
	const model = modelService.getModel(uri)
	if (!model) return null
	return model.getValue(EndOfLinePreference.LF)
}


const getBasename = (pathStr: string) => {
	// 'unixify' path
	pathStr = pathStr.replace(/[/\\]+/g, '/') // replace any / or \ or \\ with /
	const parts = pathStr.split('/') // split on /
	return parts[parts.length - 1]
}

export const SelectedFiles = (
	{ type, selections, setStaging }:
		| { type: 'past', selections: CodeSelection[] | null; setStaging?: undefined }
		| { type: 'staging', selections: CodeStagingSelection[] | null; setStaging: ((files: CodeStagingSelection[]) => void) }
) => {

	// index -> isOpened
	const [selectionIsOpened, setSelectionIsOpened] = useState<(boolean)[]>(selections?.map(() => false) ?? [])

	return (
		!!selections && selections.length !== 0 && (
			<div
				className='flex flex-wrap gap-2 text-left'
			>
				{selections.map((selection, i) => {

					const showSelectionText = !!(selection.selectionStr && selectionIsOpened[i])

					return (
						<div key={i} // container for `selectionSummary` and `selectionText`
							className={`${showSelectionText ? 'w-full' : ''}`}
						>
							{/* selection summary */}
							<div
								// className="relative rounded rounded-e-2xl flex items-center space-x-2 mx-1 mb-1 disabled:cursor-default"
								className={`flex items-center gap-1 relative
									rounded-md p-1
									w-fit h-fit
									select-none
									bg-vscode-editor-bg hover:brightness-95
									border border-vscode-commandcenter-border rounded-xs
									text-xs text-vscode-editor-fg text-nowrap
								`}
								onClick={() => {
									setSelectionIsOpened(s => {
										const newS = [...s]
										newS[i] = !newS[i]
										return newS
									});
								}}
							>
								<span className=''>
									{/* file name */}
									{getBasename(selection.fileURI.fsPath)}
									{/* selection range */}
									{selection.selectionStr !== null ? ` (${selection.range.startLineNumber}-${selection.range.endLineNumber})` : ''}
								</span>

								{/* X button */}
								{type === 'staging' &&
									<span
										className='
											cursor-pointer
											bg-vscode-editorwidget-bg hover:bg-vscode-toolbar-hover-bg
											rounded-md
											z-1
										'
										onClick={(e) => {
											e.stopPropagation();
											if (type !== 'staging') return;
											setStaging([...selections.slice(0, i), ...selections.slice(i + 1)])
											setSelectionIsOpened(o => [...o.slice(0, i), ...o.slice(i + 1)])
										}}
									>
										<IconX size={16} className="p-[2px] stroke-[3] text-vscode-toolbar-foreground" />
									</span>
								}

								{/* type of selection */}
								{/* <span className='truncate'>{selection.selectionStr !== null ? 'Selection' : 'File'}</span> */}
								{/* X button */}
								{/* {type === 'staging' && // hoveredIdx === i
									<span className='absolute right-0 top-0 translate-x-[50%] translate-y-[-50%] cursor-pointer bg-white rounded-full border border-vscode-input-border z-1'
										onClick={(e) => {
											e.stopPropagation();
											if (type !== 'staging') return;
											setStaging([...selections.slice(0, i), ...selections.slice(i + 1)])
											setSelectionIsOpened(o => [...o.slice(0, i), ...o.slice(i + 1)])
										}}
									>
										<IconX size={16} className="p-[2px] stroke-[3]" />
									</span>
								} */}

							</div>
							{/* selection text */}
							{showSelectionText &&
								<div className='w-full p-1 rounded-sm border-vscode-editor-border bg-vscode-sidebar-bg'>
									<BlockCode text={selection.selectionStr!} language={getLanguageFromFileName(selection.fileURI.path)} />
								</div>
							}
						</div>
					)
				})}
			</div>
		)
	)
}


const ChatBubble = ({ chatMessage }: {
	chatMessage: ChatMessage
}) => {

	const role = chatMessage.role

	if (!chatMessage.displayContent)
		return null

	let chatbubbleContents: React.ReactNode

	if (role === 'user') {
		chatbubbleContents = <>
			<SelectedFiles type='past' selections={chatMessage.selections} />
			{chatMessage.displayContent}
		</>
	}
	else if (role === 'assistant') {
		chatbubbleContents = <ChatMarkdownRender string={chatMessage.displayContent} /> // sectionsHTML
	}

	return <div className={`${role === 'user' ? 'text-right' : 'text-left'}`}>
		<div className={`text-left inline-block p-2 rounded-lg space-y-2 ${role === 'user' ? 'bg-vscode-input-bg text-vscode-input-fg' : ''} max-w-full overflow-auto`}>
			{chatbubbleContents}
		</div>
	</div>
}



export const SidebarChat = () => {

	const inputBoxRef: React.MutableRefObject<InputBox | null> = useRef(null);

	const accessor = useAccessor()
	const modelService = accessor.get('IModelService')

	// ----- HIGHER STATE -----
	// sidebar state
	const sidebarStateService = accessor.get('ISidebarStateService')
	useEffect(() => {
		const disposables: IDisposable[] = []
		disposables.push(
			sidebarStateService.onDidFocusChat(() => { inputBoxRef.current?.focus() }),
			sidebarStateService.onDidBlurChat(() => { inputBoxRef.current?.blur() })
		)
		return () => disposables.forEach(d => d.dispose())
	}, [sidebarStateService, inputBoxRef])

	// threads state
	const threadsState = useThreadsState()
	const threadsStateService = accessor.get('IThreadHistoryService')

	const llmMessageService = accessor.get('ILLMMessageService')

	// ----- SIDEBAR CHAT state (local) -----

	// state of chat
	const [messageStream, setMessageStream] = useState<string | null>(null)
	const [isLoading, setIsLoading] = useState(false)
	const latestRequestIdRef = useRef<string | null>(null)

	const [latestError, setLatestError] = useState<Parameters<OnError>[0] | null>(null)


	// state of current message
	const [instructions, setInstructions] = useState('') // the user's instructions
	const isDisabled = !instructions.trim()
	const [formHeight, setFormHeight] = useState(0) // TODO should use resize observer instead
	const [sidebarHeight, setSidebarHeight] = useState(0)
	const onChangeText = useCallback((newStr: string) => { setInstructions(newStr) }, [setInstructions])


	const onSubmit = async (e: FormEvent<HTMLFormElement>) => {

		e.preventDefault()
		if (isDisabled) return
		if (isLoading) return



		const currSelns = threadsStateService.state._currentStagingSelections ?? []
		const selections = !currSelns ? null : await Promise.all(
			currSelns.map(async (sel) => ({ ...sel, content: await VSReadFile(modelService, sel.fileURI) }))
		).then(
			(files) => files.filter(file => file.content !== null) as CodeSelection[]
		)


		// // TODO don't save files to the thread history
		// const selectedSnippets = currSelns.filter(sel => sel.selectionStr !== null)
		// const selectedFiles = await Promise.all(  // do not add these to the context history
		// 	currSelns.filter(sel => sel.selectionStr === null)
		// 		.map(async (sel) => ({ ...sel, content: await VSReadFile(modelService, sel.fileURI) }))
		// ).then(
		// 	(files) => files.filter(file => file.content !== null) as CodeSelection[]
		// )
		// const contextToSendToLLM = ''
		// const contextToAddToHistory = ''


		// add system message to chat history
		const systemPromptElt: ChatMessage = { role: 'system', content: chat_systemMessage }
		threadsStateService.addMessageToCurrentThread(systemPromptElt)

		// add user's message to chat history
		const userHistoryElt: ChatMessage = { role: 'user', content: chat_prompt(instructions, selections), displayContent: instructions, selections: selections }
		threadsStateService.addMessageToCurrentThread(userHistoryElt)

		const currentThread = threadsStateService.getCurrentThread(threadsStateService.state) // the the instant state right now, don't wait for the React state

		// send message to LLM
		setIsLoading(true) // must come before message is sent so onError will work
		setLatestError(null)
		if (inputBoxRef.current) {
			inputBoxRef.current.value = ''; // this triggers onDidChangeText
			inputBoxRef.current.blur();
		}

		const object: ServiceSendLLMMessageParams = {
			logging: { loggingName: 'Chat' },
			messages: [...(currentThread?.messages ?? []).map(m => ({ role: m.role, content: m.content || '(null)' })),],
			onText: ({ newText, fullText }) => setMessageStream(fullText),
			onFinalMessage: ({ fullText: content }) => {
				console.log('chat: running final message')

				// add assistant's message to chat history, and clear selection
				const assistantHistoryElt: ChatMessage = { role: 'assistant', content, displayContent: content || null }
				threadsStateService.addMessageToCurrentThread(assistantHistoryElt)
				setMessageStream(null)
				setIsLoading(false)
			},
			onError: ({ message, fullError }) => {
				console.log('chat: running error', message, fullError)

				// add assistant's message to chat history, and clear selection
				let content = messageStream ?? ''; // just use the current content
				const assistantHistoryElt: ChatMessage = { role: 'assistant', content, displayContent: content || null, }
				threadsStateService.addMessageToCurrentThread(assistantHistoryElt)

				setMessageStream('')
				setIsLoading(false)

				setLatestError({ message, fullError })
			},
			featureName: 'Ctrl+L',

		}

		const latestRequestId = llmMessageService.sendLLMMessage(object)
		latestRequestIdRef.current = latestRequestId

		threadsStateService.setStaging([]) // clear staging

	}

	const onAbort = () => {
		// abort the LLM call
		if (latestRequestIdRef.current)
			llmMessageService.abort(latestRequestIdRef.current)

		// if messageStream was not empty, add it to the history
		const llmContent = messageStream ?? ''
		const assistantHistoryElt: ChatMessage = { role: 'assistant', content: llmContent, displayContent: messageStream || null, }
		threadsStateService.addMessageToCurrentThread(assistantHistoryElt)

		setMessageStream('')
		setIsLoading(false)

	}

	const currentThread = threadsStateService.getCurrentThread(threadsState)

	const selections = threadsState._currentStagingSelections

	const previousMessages = currentThread?.messages ?? []

	// const [_test_messages, _set_test_messages] = useState<string[]>([])

	return <div
		ref={(ref) => { if (ref) { setSidebarHeight(ref.clientHeight); } }}
		className={`w-full h-full`}
	>
		<ScrollToBottomContainer
			className={`overflow-x-hidden overflow-y-auto`}
			style={{ maxHeight: sidebarHeight - formHeight - 30 }}
		>
			{/* previous messages */}
			{previousMessages.map((message, i) => <ChatBubble key={i} chatMessage={message} />)}

			{/* message stream */}
			<ChatBubble chatMessage={{ role: 'assistant', content: messageStream, displayContent: messageStream || null }} />

			{/* {_test_messages.map((_, i) => <div key={i}>div {i}</div>)}
				<div>{`totalHeight: ${sidebarHeight - formHeight - 30}`}</div>
				<div>{`sidebarHeight: ${sidebarHeight}`}</div>
				<div>{`formHeight: ${formHeight}`}</div>
				<button type='button' onClick={() => { _set_test_messages(d => [...d, 'asdasdsadasd']) }}>add div</button> */}

		</ScrollToBottomContainer>


		{/* input box */}
		<div // this div is used to position the input box properly
			className={`right-0 left-0 m-2 z-[999] overflow-hidden ${previousMessages.length > 0 ? 'absolute bottom-0' : ''}`}
		>
			<form
				ref={(ref) => { if (ref) { setFormHeight(ref.clientHeight); } }}
				className={`
					flex flex-col gap-2 p-2 relative input text-left shrink-0
					transition-all duration-200
					rounded-md
					bg-vscode-input-bg
					border border-vscode-commandcenter-inactive-border focus-within:border-vscode-commandcenter-active-border hover:border-vscode-commandcenter-active-border
				`}
				onKeyDown={(e) => {
					if (e.key === 'Enter' && !e.shiftKey) {
						onSubmit(e)
					}
				}}
				onSubmit={(e) => {
					console.log('submit!')
					onSubmit(e)
				}}
				onClick={(e) => {
					if (e.currentTarget === e.target) {
						inputBoxRef.current?.focus()
					}
				}}
			>
				{/* top row */}
				<>
					{/* selections */}
					{(selections && selections.length !== 0) &&
						<SelectedFiles type='staging' selections={selections} setStaging={threadsStateService.setStaging.bind(threadsStateService)} />
					}

					{/* error message */}
					{latestError === null ? null :
						<ErrorDisplay
							message={latestError.message}
							fullError={latestError.fullError}
							onDismiss={() => { setLatestError(null) }}
							showDismiss={true}
						/>
					}
				</>

				{/* middle row */}
				<div
					className={
						// // hack to overwrite vscode styles (generated with this code):
						//   `bg-transparent outline-none text-vscode-input-fg min-h-[81px] max-h-[500px]`
						//     .split(' ')
						//     .map(style => `@@[&_textarea]:!void-${style}`) // apply styles to ancestor textarea elements
						//     .join(' ') +
						//   ` outline-none border-none`
						//     .split(' ')
						//     .map(style => `@@[&_div.monaco-inputbox]:!void-${style}`)
						//     .join(' ');
						`@@[&_textarea]:!void-bg-transparent
						@@[&_textarea]:!void-outline-none
						@@[&_textarea]:!void-text-vscode-input-fg
						@@[&_textarea]:!void-min-h-[81px]
						@@[&_textarea]:!void-max-h-[500px]
						@@[&_div.monaco-inputbox]:!void-border-none
						@@[&_div.monaco-inputbox]:!void-outline-none`
					}
				>

					{/* text input */}
					<VoidInputBox
						placeholder={`${getCmdKey()}+L to select`}
						onChangeText={onChangeText}
						inputBoxRef={inputBoxRef}
						multiline={true}
					/>
				</div>

				{/* bottom row */}
				<div
					className='flex flex-row justify-between items-end gap-1'
				>
					{/* submit options */}
					<div className='max-w-[150px]
						@@[&_select]:!void-border-none
						@@[&_select]:!void-outline-none'
					>
						<ModelDropdown featureName='Ctrl+L' />
					</div>

					{/* submit / stop button */}
					{isLoading ?
						// stop button
						<ButtonStop
							onClick={onAbort}
						/>
						:
						// submit button (up arrow)
						<ButtonSubmit
							disabled={isDisabled}
						/>
					}
				</div>


			</form>
		</div >
	</div >
}

<|MERGE_RESOLUTION|>--- conflicted
+++ resolved
@@ -114,12 +114,8 @@
 export const ButtonSubmit = ({ className, disabled, ...props }: ButtonProps & Required<Pick<ButtonProps, 'disabled'>>) => {
 
 	return <button
-<<<<<<< HEAD
 		type='submit'
 		className={`size-[20px] rounded-full shrink-0 grow-0 cursor-pointer
-=======
-		className={`rounded-full shrink-0 grow-0 cursor-pointer
->>>>>>> ee8b98ff
 			${disabled ? 'bg-vscode-disabled-fg' : 'bg-white'}
 			${className}
 		`}

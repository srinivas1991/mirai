/*--------------------------------------------------------------------------------------
 *  Copyright 2025 Glass Devtools, Inc. All rights reserved.
 *  Licensed under the Apache License, Version 2.0. See LICENSE.txt for more information.
 *--------------------------------------------------------------------------------------*/

import { useState, useEffect, useCallback } from 'react'
import { useAccessor, useCommandBarState, useCommandBarURIListener, useSettingsState } from '../util/services.js'
import { usePromise, useRefState } from '../util/helpers.js'
import { isFeatureNameDisabled } from '../../../../common/voidSettingsTypes.js'
import { URI } from '../../../../../../../base/common/uri.js'
import { FileSymlink, LucideIcon, RotateCw, Terminal } from 'lucide-react'
import { Check, X, Square, Copy, Play, } from 'lucide-react'
import { getBasename, ListableToolItem, ToolChildrenWrapper } from '../sidebar-tsx/SidebarChat.js'

enum CopyButtonText {
	Idle = 'Copy',
	Copied = 'Copied!',
	Error = 'Could not copy',
}


type IconButtonProps = {
	onClick: () => void;
	Icon: LucideIcon
	disabled?: boolean
	className?: string
}

export const IconShell1 = ({ onClick, Icon, disabled, className }: IconButtonProps) => (
	<button
		disabled={disabled}
		onClick={(e) => {
			e.preventDefault();
			e.stopPropagation();
			onClick?.();
		}}
		className={`
            size-[22px]
			p-[4px]
            flex items-center justify-center
            text-sm bg-void-bg-3 text-void-fg-1
            hover:brightness-110
            border border-void-border-1 rounded
            disabled:opacity-50 disabled:cursor-not-allowed
			${className}
        `}
	>
		<Icon />
	</button>
)


// export const IconShell2 = ({ onClick, title, Icon, disabled, className }: IconButtonProps) => (
// 	<button
// 		title={title}
// 		disabled={disabled}
// 		onClick={onClick}
// 		className={`
//             size-[24px]
//             flex items-center justify-center
//             text-sm
//             hover:opacity-80
//             disabled:opacity-50 disabled:cursor-not-allowed
//             ${className}
//         `}
// 	>
// 		<Icon size={16} />
// 	</button>
// )

const COPY_FEEDBACK_TIMEOUT = 1500 // amount of time to say 'Copied!'

export const CopyButton = ({ codeStr }: { codeStr: string }) => {
	const accessor = useAccessor()

	const metricsService = accessor.get('IMetricsService')
	const clipboardService = accessor.get('IClipboardService')
	const [copyButtonText, setCopyButtonText] = useState(CopyButtonText.Idle)

	useEffect(() => {
		if (copyButtonText === CopyButtonText.Idle) return
		setTimeout(() => {
			setCopyButtonText(CopyButtonText.Idle)
		}, COPY_FEEDBACK_TIMEOUT)
	}, [copyButtonText])

	const onCopy = useCallback(() => {
		clipboardService.writeText(codeStr)
			.then(() => { setCopyButtonText(CopyButtonText.Copied) })
			.catch(() => { setCopyButtonText(CopyButtonText.Error) })
		metricsService.capture('Copy Code', { length: codeStr.length }) // capture the length only
	}, [metricsService, clipboardService, codeStr, setCopyButtonText])

	return <IconShell1
		Icon={copyButtonText === CopyButtonText.Copied ? Check : copyButtonText === CopyButtonText.Error ? X : Copy}
		onClick={onCopy}
	/>
}




export const JumpToFileButton = ({ uri }: { uri: URI | 'current' }) => {
	const accessor = useAccessor()
	const commandService = accessor.get('ICommandService')

	const jumpToFileButton = uri !== 'current' && (
		<IconShell1
			Icon={FileSymlink}
			onClick={() => {
				commandService.executeCommand('vscode.open', uri, { preview: true })
			}}
		/>
	)
	return jumpToFileButton
}



export const JumpToTerminalButton = ({ onClick }: { onClick: () => void }) => {
	return (
		<IconShell1
			Icon={Terminal}
			onClick={onClick}
			className="text-void-fg-1"
		/>
	)
}


// state persisted for duration of react only
// TODO change this to use type `ChatThreads.applyBoxState[applyBoxId]`
const applyingURIOfApplyBoxIdRef: { current: { [applyBoxId: string]: URI | undefined } } = { current: {} }

const getUriBeingApplied = (applyBoxId: string) => {
	return applyingURIOfApplyBoxIdRef.current[applyBoxId] ?? null
}


export const useApplyButtonState = ({ applyBoxId, uri }: { applyBoxId: string, uri: URI | 'current' }) => {

	const settingsState = useSettingsState()
	const isDisabled = !!isFeatureNameDisabled('Apply', settingsState) || !applyBoxId

	const accessor = useAccessor()
	const voidCommandBarService = accessor.get('IVoidCommandBarService')

	const [_, rerender] = useState(0)

	const getStreamState = useCallback(() => {
		const uri = getUriBeingApplied(applyBoxId)
		if (!uri) return 'idle-no-changes'
		return voidCommandBarService.getStreamState(uri)
	}, [voidCommandBarService, applyBoxId])

	// listen for stream updates on this box
	useCommandBarURIListener(useCallback((uri_) => {
		const shouldUpdate = (
			getUriBeingApplied(applyBoxId)?.fsPath === uri_.fsPath
			|| (uri !== 'current' && uri.fsPath === uri_.fsPath)
		)
		if (shouldUpdate) {
			rerender(c => c + 1)
			console.log('rerendering....')
		}
	}, [applyBoxId, applyBoxId, uri]))

	const currStreamState = getStreamState()

	return {
		getStreamState,
		isDisabled,
		currStreamState,
	}
}


export const StatusIndicatorHTML = ({ applyBoxId, uri }: { applyBoxId: string, uri: URI | 'current' }) => {
	const { currStreamState } = useApplyButtonState({ applyBoxId, uri })

	return <div className='flex flex-row items-center min-h-4 max-h-4 min-w-4 max-w-4'>
		<div
			className={` size-1.5 rounded-full border
		 ${currStreamState === 'idle-no-changes' ? 'bg-void-bg-3 border-void-border-1' :
					currStreamState === 'streaming' ? 'bg-orange-500 border-orange-500 shadow-[0_0_4px_0px_rgba(234,88,12,0.6)]' :
						currStreamState === 'idle-has-changes' ? 'bg-green-500 border-green-500 shadow-[0_0_4px_0px_rgba(22,163,74,0.6)]' :
							'bg-void-border-1 border-void-border-1'
				}`
			}
		/>
	</div>
}

export const ApplyButtonsHTML = ({ codeStr, applyBoxId, reapplyIcon, uri }: { codeStr: string, applyBoxId: string, reapplyIcon: boolean, uri: URI | 'current' }) => {
	const accessor = useAccessor()
	const editCodeService = accessor.get('IEditCodeService')
	const metricsService = accessor.get('IMetricsService')

	const {
		currStreamState,
		isDisabled,
		getStreamState,
	} = useApplyButtonState({ applyBoxId, uri })

	const onClickSubmit = useCallback(async () => {
		if (isDisabled) return
		if (getStreamState() === 'streaming') return
		const opts = {
			from: 'ClickApply',
			applyStr: codeStr,
			uri: uri,
			startBehavior: 'reject-conflicts',
		} as const

		await editCodeService.callBeforeStartApplying(opts)
		const [newApplyingUri, applyDonePromise] = editCodeService.startApplying(opts) ?? []

		// catch any errors by interrupting the stream
		applyDonePromise?.catch(e => { if (newApplyingUri) editCodeService.interruptURIStreaming({ uri: newApplyingUri }) })

		applyingURIOfApplyBoxIdRef.current[applyBoxId] = newApplyingUri ?? undefined

		// rerender(c => c + 1)
		metricsService.capture('Apply Code', { length: codeStr.length }) // capture the length only
	}, [isDisabled, getStreamState, editCodeService, codeStr, uri, applyBoxId, metricsService])


	const onInterrupt = useCallback(() => {
		if (getStreamState() !== 'streaming') return
		const uri = getUriBeingApplied(applyBoxId)
		if (!uri) return

		editCodeService.interruptURIStreaming({ uri })
		metricsService.capture('Stop Apply', {})
	}, [getStreamState, applyBoxId, editCodeService, metricsService])

	const onAccept = useCallback(() => {
		const uri = getUriBeingApplied(applyBoxId)
		if (uri) editCodeService.acceptOrRejectAllDiffAreas({ uri, behavior: 'accept', removeCtrlKs: false })
	}, [applyBoxId, editCodeService])

	const onReject = useCallback(() => {
		const uri = getUriBeingApplied(applyBoxId)
		if (uri) editCodeService.acceptOrRejectAllDiffAreas({ uri, behavior: 'reject', removeCtrlKs: false })
	}, [applyBoxId, editCodeService])

	// const onReapply = useCallback(() => {
	// 	onReject()
	// 	onClickSubmit()
	// }, [onReject, onClickSubmit])


	if (currStreamState === 'streaming') {
		return <IconShell1 Icon={Square} onClick={onInterrupt} />
	}

	if (currStreamState === 'idle-no-changes') {
		return <IconShell1 Icon={reapplyIcon ? RotateCw : Play} onClick={onClickSubmit} />
	}

	if (currStreamState === 'idle-has-changes') {
		return <>
			{/* <IconShell1
				Icon={RotateCw}
				onClick={onReapply}
			/> */}
			<IconShell1
				Icon={X}
				onClick={onReject}
				className="text-red-600"
			/>
			<IconShell1
				Icon={Check}
				onClick={onAccept}
				className="text-green-600"
			/>
		</>
	}

<<<<<<< HEAD
	const color = (
		currStreamState === 'idle-no-changes' ? 'dark' :
			currStreamState === 'streaming' ? 'orange' :
				currStreamState === 'idle-has-changes' ? 'green' :
					null
	)

	const statusIndicatorHTML = <StatusIndicator className='mx-2' color={color} />

	return {
		statusIndicatorHTML,
		buttonsHTML,
	}

}

export const StatusIndicator = ({ color, title, className }: { color: 'green' | 'orange' | 'dark' | null, title?: React.ReactNode, className?: string }) => {
	return (
		<div className={`flex flex-row text-void-fg-3 text-xs items-center gap-1 ${className}`}>
			{title && <span>{title}</span>}
			<div
				className={` size-1.5 rounded-full border
					${color === 'dark' ? 'bg-void-bg-3 border-void-border-1' :
						color === 'orange' ? 'bg-orange-500 border-orange-500 shadow-[0_0_4px_0px_rgba(234,88,12,0.6)]' :
							color === 'green' ? 'bg-green-500 border-green-500 shadow-[0_0_4px_0px_rgba(22,163,74,0.6)]' :
								'bg-void-border-1 border-void-border-1'
					}
				`}
			/>
		</div>
	);
};
=======
}

>>>>>>> 3aa0bf11

export const BlockCodeApplyWrapper = ({
	children,
	initValue,
	applyBoxId,
	language,
	canApply,
	uri,
}: {
	initValue: string;
	children: React.ReactNode;
	applyBoxId: string;
	canApply: boolean;
	language: string;
	uri: URI | 'current',
}) => {
	const accessor = useAccessor()
	const commandService = accessor.get('ICommandService')
	const { currStreamState } = useApplyButtonState({ applyBoxId, uri })


	const name = uri !== 'current' ?
		<ListableToolItem
			name={<span className='not-italic'>{getBasename(uri.fsPath)}</span>}
			isSmall={true}
			showDot={false}
			onClick={() => { commandService.executeCommand('vscode.open', uri, { preview: true }) }}
		/>
		: <span>{language}</span>


	return <div className='border border-void-border-3 rounded overflow-hidden bg-void-bg-3 my-1'>
		{/* header */}
		<div className=" select-none flex justify-between items-center py-1 px-2 border-b border-void-border-3 cursor-default">
			<div className="flex items-center">
				<StatusIndicatorHTML uri={uri} applyBoxId={applyBoxId} />
				<span className="text-[13px] font-light text-void-fg-3">
					{name}
				</span>
			</div>
			<div className={`${canApply ? '' : 'hidden'} flex items-center gap-1`}>
				<JumpToFileButton uri={uri} />
				{currStreamState === 'idle-no-changes' && <CopyButton codeStr={initValue} />}
				<ApplyButtonsHTML uri={uri} applyBoxId={applyBoxId} codeStr={initValue} reapplyIcon={false} />
			</div>
		</div>

		{/* contents */}
		<ToolChildrenWrapper>
			{children}
		</ToolChildrenWrapper>
	</div>

}<|MERGE_RESOLUTION|>--- conflicted
+++ resolved
@@ -175,21 +175,37 @@
 }
 
 
+export const StatusIndicator = ({ color, title, className }: { color: 'green' | 'orange' | 'dark' | null, title?: React.ReactNode, className?: string }) => {
+	return (
+		<div className={`flex flex-row text-void-fg-3 text-xs items-center gap-1 ${className}`}>
+			{title && <span>{title}</span>}
+			<div
+				className={` size-1.5 rounded-full border
+					${color === 'dark' ? 'bg-void-bg-3 border-void-border-1' :
+						color === 'orange' ? 'bg-orange-500 border-orange-500 shadow-[0_0_4px_0px_rgba(234,88,12,0.6)]' :
+							color === 'green' ? 'bg-green-500 border-green-500 shadow-[0_0_4px_0px_rgba(22,163,74,0.6)]' :
+								'bg-void-border-1 border-void-border-1'
+					}
+				`}
+			/>
+		</div>
+	);
+};
+
 export const StatusIndicatorHTML = ({ applyBoxId, uri }: { applyBoxId: string, uri: URI | 'current' }) => {
 	const { currStreamState } = useApplyButtonState({ applyBoxId, uri })
 
-	return <div className='flex flex-row items-center min-h-4 max-h-4 min-w-4 max-w-4'>
-		<div
-			className={` size-1.5 rounded-full border
-		 ${currStreamState === 'idle-no-changes' ? 'bg-void-bg-3 border-void-border-1' :
-					currStreamState === 'streaming' ? 'bg-orange-500 border-orange-500 shadow-[0_0_4px_0px_rgba(234,88,12,0.6)]' :
-						currStreamState === 'idle-has-changes' ? 'bg-green-500 border-green-500 shadow-[0_0_4px_0px_rgba(22,163,74,0.6)]' :
-							'bg-void-border-1 border-void-border-1'
-				}`
-			}
-		/>
-	</div>
-}
+	const color = (
+		currStreamState === 'idle-no-changes' ? 'dark' :
+			currStreamState === 'streaming' ? 'orange' :
+				currStreamState === 'idle-has-changes' ? 'green' :
+					null
+	)
+
+	const statusIndicatorHTML = <StatusIndicator className='mx-2' color={color} />
+	return statusIndicatorHTML
+}
+
 
 export const ApplyButtonsHTML = ({ codeStr, applyBoxId, reapplyIcon, uri }: { codeStr: string, applyBoxId: string, reapplyIcon: boolean, uri: URI | 'current' }) => {
 	const accessor = useAccessor()
@@ -277,43 +293,7 @@
 		</>
 	}
 
-<<<<<<< HEAD
-	const color = (
-		currStreamState === 'idle-no-changes' ? 'dark' :
-			currStreamState === 'streaming' ? 'orange' :
-				currStreamState === 'idle-has-changes' ? 'green' :
-					null
-	)
-
-	const statusIndicatorHTML = <StatusIndicator className='mx-2' color={color} />
-
-	return {
-		statusIndicatorHTML,
-		buttonsHTML,
-	}
-
-}
-
-export const StatusIndicator = ({ color, title, className }: { color: 'green' | 'orange' | 'dark' | null, title?: React.ReactNode, className?: string }) => {
-	return (
-		<div className={`flex flex-row text-void-fg-3 text-xs items-center gap-1 ${className}`}>
-			{title && <span>{title}</span>}
-			<div
-				className={` size-1.5 rounded-full border
-					${color === 'dark' ? 'bg-void-bg-3 border-void-border-1' :
-						color === 'orange' ? 'bg-orange-500 border-orange-500 shadow-[0_0_4px_0px_rgba(234,88,12,0.6)]' :
-							color === 'green' ? 'bg-green-500 border-green-500 shadow-[0_0_4px_0px_rgba(22,163,74,0.6)]' :
-								'bg-void-border-1 border-void-border-1'
-					}
-				`}
-			/>
-		</div>
-	);
-};
-=======
-}
-
->>>>>>> 3aa0bf11
+}
 
 export const BlockCodeApplyWrapper = ({
 	children,

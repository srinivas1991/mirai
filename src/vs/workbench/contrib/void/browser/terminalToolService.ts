/*--------------------------------------------------------------------------------------
 *  Copyright 2025 Glass Devtools, Inc. All rights reserved.
 *  Licensed under the Apache License, Version 2.0. See LICENSE.txt for more information.
 *--------------------------------------------------------------------------------------*/

import { Disposable, IDisposable } from '../../../../base/common/lifecycle.js';
import { removeAnsiEscapeCodes } from '../../../../base/common/strings.js';
import { registerSingleton, InstantiationType } from '../../../../platform/instantiation/common/extensions.js';
import { createDecorator } from '../../../../platform/instantiation/common/instantiation.js';
import { TerminalLocation } from '../../../../platform/terminal/common/terminal.js';
import { ITerminalService, ITerminalInstance } from '../../../../workbench/contrib/terminal/browser/terminal.js';
import { TerminalResolveReason } from '../common/toolsServiceTypes.js';
import { MAX_TERMINAL_CHARS_PAGE, TERMINAL_BG_WAIT_TIME, TERMINAL_TIMEOUT_TIME } from './toolsService.js';



export interface ITerminalToolService {
	readonly _serviceBrand: undefined;

	listTerminalIds(): string[];
	runCommand(command: string, proposedTerminalId: string, waitForCompletion: boolean): Promise<{ terminalId: string, didCreateTerminal: boolean, result: string, resolveReason: TerminalResolveReason }>;
	openTerminal(terminalId: string): Promise<void>
	terminalExists(terminalId: string): boolean
}

export const ITerminalToolService = createDecorator<ITerminalToolService>('TerminalToolService');



function isCommandComplete(output: string) {
	// https://code.visualstudio.com/docs/terminal/shell-integration#_vs-code-custom-sequences-osc-633-st
	const completionMatch = output.match(/\]633;D(?:;(\d+))?/)
	if (!completionMatch) { return false }
	if (completionMatch[1] !== undefined) return { exitCode: parseInt(completionMatch[1]) }
	return { exitCode: 0 }
}


const nameOfId = (id: string) => {
	if (id === '1') return 'Void Agent'
	return `Void Agent (${id})`
}
const idOfName = (name: string) => {
	if (name === 'Void Agent') return '1'

	const match = name.match(/Void Agent \((\d+)\)/)
	if (!match) return null
	if (Number.isInteger(match[1]) && Number(match[1]) >= 1) return match[1]
	return null
}

export class TerminalToolService extends Disposable implements ITerminalToolService {
	readonly _serviceBrand: undefined;

	private terminalInstanceOfId: Record<string, ITerminalInstance> = {}

	constructor(
		@ITerminalService private readonly terminalService: ITerminalService,
	) {
		super();

		// runs on ALL terminals for simplicity
		const initializeTerminal = (terminal: ITerminalInstance) => {
			// when exit, remove
			const d = terminal.onExit(() => {
				const terminalId = idOfName(terminal.title)
				if (terminalId !== null && (terminalId in this.terminalInstanceOfId)) delete this.terminalInstanceOfId[terminalId]
				d.dispose()
			})
		}


		// initialize any terminals that are already open
		for (const terminal of terminalService.instances) {
			const proposedTerminalId = idOfName(terminal.title)
			if (proposedTerminalId) this.terminalInstanceOfId[proposedTerminalId] = terminal

			initializeTerminal(terminal)
		}

		this._register(
			terminalService.onDidCreateInstance(terminal => { initializeTerminal(terminal) })
		)

	}


	listTerminalIds() {
		return Object.keys(this.terminalInstanceOfId)
	}

	getValidNewTerminalId(): string {
		// {1 2 3} # size 3, new=4
		// {1 3 4} # size 3, new=2
		// 1 <= newTerminalId <= n + 1
		const n = Object.keys(this.terminalInstanceOfId).length;
		if (n === 0) return '1'

		for (let i = 1; i <= n + 1; i++) {
			const potentialId = i + '';
			if (!(potentialId in this.terminalInstanceOfId)) return potentialId;
		}
		throw new Error('This should never be reached by pigeonhole principle');
	}



	private async _getOrCreateTerminal(proposedTerminalId: string) {
		// if terminal ID exists, return it
		if (proposedTerminalId in this.terminalInstanceOfId) return { terminalId: proposedTerminalId, didCreateTerminal: false }

		// create new terminal and return its ID
		const terminalId = this.getValidNewTerminalId();
		const terminal = await this.terminalService.createTerminal({
			location: TerminalLocation.Panel,
			config: { name: nameOfId(terminalId), title: nameOfId(terminalId) },
		})


		// when a new terminal is created, there is an initial command that gets run which is empty, wait for it to end before returning
		const disposables: IDisposable[] = []
		const waitForMount = new Promise<void>(res => {
			let data = ''
			const d = terminal.onData(newData => {
				data += newData
				if (isCommandComplete(data)) { res() }
			})
			disposables.push(d)
		})
		const waitForTimeout = new Promise<void>(res => { setTimeout(() => { res() }, 1000) })

		await Promise.any([waitForMount, waitForTimeout,])
		disposables.forEach(d => d.dispose())

		this.terminalInstanceOfId[terminalId] = terminal
		return { terminalId, didCreateTerminal: true }
	}

	terminalExists(terminalId: string): boolean {
		return terminalId in this.terminalInstanceOfId
	}


	openTerminal: ITerminalToolService['openTerminal'] = async (terminalId) => {
		if (!terminalId) return
<<<<<<< HEAD

		const terminal = this.terminalInstanceOfId[terminalId]
=======
		const terminal = this.terminalInstanceOfId[terminalId]
		if (!terminal) return // should never happen
>>>>>>> 4c6b3263
		this.terminalService.setActiveInstance(terminal)
		await this.terminalService.focusActiveInstance()
	}



	runCommand: ITerminalToolService['runCommand'] = async (command, proposedTerminalId, waitForCompletion) => {
		await this.terminalService.whenConnected;
		const { terminalId, didCreateTerminal } = await this._getOrCreateTerminal(proposedTerminalId)
		const terminal = this.terminalInstanceOfId[terminalId];
		if (!terminal) throw new Error(`Unexpected internal error: Terminal with ID ${terminalId} did not exist.`);

		// focus the terminal about to run
		this.terminalService.setActiveInstance(terminal)
		await this.terminalService.focusActiveInstance()

		let result: string = ''
		let resolveReason: TerminalResolveReason | undefined = undefined

		const disposables: IDisposable[] = []

		const waitUntilDone = new Promise<void>((res, rej) => {
			const d2 = terminal.onData(async newData => {
				if (resolveReason) return

				result += newData

				// onPageFull
				if (result.length > MAX_TERMINAL_CHARS_PAGE) {
					result = result.substring(0, MAX_TERMINAL_CHARS_PAGE)
					await terminal.sendText('\x03', true) // interrupt the terminal with Ctrl+C
					resolveReason = { type: 'toofull' }
					res()
					return
				}

				// onDone
				const isDone = isCommandComplete(result)
				if (isDone) {
					resolveReason = { type: 'done', exitCode: isDone.exitCode }
					res()
					return
				}
			})
			disposables.push(d2)
		})


		// send the command here
		await terminal.sendText(command, true)

		// timeout promise
		const waitUntilTimeout = new Promise<void>((res, rej) => {
			setTimeout(async () => {
				if (resolveReason) return
				await terminal.sendText('\x03', true) // interrupt the terminal with Ctrl+C
				resolveReason = { type: waitForCompletion ? 'timeout' : 'bgtask' }
				res()
				return
			}, (waitForCompletion ? TERMINAL_TIMEOUT_TIME : TERMINAL_BG_WAIT_TIME) * 1000)
		})

		await Promise.any([
			waitUntilDone,
			waitUntilTimeout,
		])

		disposables.forEach(d => d.dispose())

		if (!resolveReason) throw new Error('Unexpected internal error: Promise.any should have resolved with a reason.')


		result = removeAnsiEscapeCodes(result)
			.split('\n').slice(1, -1) // remove first and last line (first = command, last = andrewpareles/void %)
			.join('\n')

		return { terminalId, didCreateTerminal, result, resolveReason }
	}



}

registerSingleton(ITerminalToolService, TerminalToolService, InstantiationType.Delayed);<|MERGE_RESOLUTION|>--- conflicted
+++ resolved
@@ -143,13 +143,8 @@
 
 	openTerminal: ITerminalToolService['openTerminal'] = async (terminalId) => {
 		if (!terminalId) return
-<<<<<<< HEAD
-
-		const terminal = this.terminalInstanceOfId[terminalId]
-=======
 		const terminal = this.terminalInstanceOfId[terminalId]
 		if (!terminal) return // should never happen
->>>>>>> 4c6b3263
 		this.terminalService.setActiveInstance(terminal)
 		await this.terminalService.focusActiveInstance()
 	}
